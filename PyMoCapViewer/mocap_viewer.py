--- conflicted
+++ resolved
@@ -54,15 +54,10 @@
             z_min: float = -10,
             z_max: float = 10,
             point_size: float = 3.0,
-<<<<<<< HEAD
-            grid_axis: str = "xy",
+            grid_axis: Union[str, None] = "xy",
             bg_color: str = "lightslategray",
             pause: bool = False,
             start_frame: int = 0
-=======
-            grid_axis: Union[str, None] = "xy",
-            bg_color: str = "lightslategray"
->>>>>>> 24bdde04
     ):
         self.__skeleton_objects = []
         self.__point_cloud_objects = []
